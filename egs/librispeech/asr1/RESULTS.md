--- conflicted
+++ resolved
@@ -1,5 +1,3 @@
-<<<<<<< HEAD
-=======
 # pytorch large conformer with specaug + speed perturbation (8 GPUs) + Transformer LM (4 GPUs)
 
 We used the same LM model in the previous report.
@@ -66,7 +64,6 @@
 ```
 
 
->>>>>>> 36b62ae4
 # Lightweight/Dynamic convolution results
 | |         | # Snt | # Wrd |Corr|Sub|Del|Ins|Err|S.Err |
 | ------- | ---   | --    | -- | -  | - | - | - | - | - |
