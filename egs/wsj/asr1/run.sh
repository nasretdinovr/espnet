--- conflicted
+++ resolved
@@ -192,11 +192,8 @@
 
 if [ ${stage} -le 3 ]; then
     echo "stage 3: LM Preparation"
-<<<<<<< HEAD
     mkdir -p ${lmdatadir}
     
-=======
->>>>>>> d53fff93
     if [ $use_wordlm = true ]; then
         lmdatadir=data/local/wordlm_train
         lmdict=${lmdatadir}/wordlist_${lm_vocabsize}.txt
@@ -228,11 +225,7 @@
     if [ ${ngpu} -gt 1 ]; then
         echo "LM training does not support multi-gpu. signle gpu will be used."
     fi
-<<<<<<< HEAD
-    ${cuda_cmd} --gpu 1 ${lmexpdir}/train.log \
-=======
     ${cuda_cmd} --gpu ${ngpu} ${lmexpdir}/train.log \
->>>>>>> d53fff93
         lm_train.py \
         --ngpu ${ngpu} \
         --backend ${backend} \
