--- conflicted
+++ resolved
@@ -1,22 +1,14 @@
 #!/bin/bash
 
-<<<<<<< HEAD
 
 SCRIPTPATH="$( cd "$(dirname "$0")" ; pwd -P )"
 
-tags="runtime
-    cuda8.0-cudnn7
-    cuda9.0-cudnn7
-    cuda9.1-cudnn7
-    cuda9.2-cudnn7
-    cuda9.2-cudnn7
-    cuda10.0-cudnn7
-    cpu
-    gpu-cuda8.0-cudnn7
-    gpu-cuda9.0-cudnn7
-    gpu-cuda9.1-cudnn7
-    gpu-cuda9.2-cudnn7
-    gpu-cuda10.0-cudnn7"
+tags="cpu
+      gpu-cuda9.2-cudnn7
+      gpu-cuda10.0-cudnn7"
+cuda_vers="10.0"
+docker_ver=$(docker version -f '{{.Server.Version}}')
+echo "Using Docker Ver.${docker_ver}"
 
 
 cmd_usage() {
@@ -50,15 +42,6 @@
 
 
 build(){
-=======
-this_path=`pwd`
-stage=1
-cuda_vers="10.0"
-docker_ver=$(docker version -f '{{.Server.Version}}')
-
-echo "Using Docker Ver.${docker_ver}"
-if [ ${stage} -le 0 ]; then
->>>>>>> 5fa23591
     echo "Build docker containers"
     # build runtime and gpu based containers
     docker build --build-arg DOCKER_VER=${docker_ver} -f prebuilt/runtime/Dockerfile -t espnet/espnet:runtime . || exit 1
@@ -94,19 +77,19 @@
 
     if [ "${build_base_image}" = true ] ; then
         echo "building ESPnet base image"
-        docker build -f prebuilt/runtime/Dockerfile -t espnet/espnet:runtime . || exit 1
+        docker build --build-arg DOCKER_VER=${docker_ver} -f prebuilt/runtime/Dockerfile -t espnet/espnet:runtime . || exit 1
         sleep 1
     fi
 
     if [[ ${ver} == "cpu" ]]; then
         echo "building ESPnet CPU Image"
         docker build --build-arg FROM_TAG=runtime  --build-arg ESPNET_ARCHIVE=${ESPNET_ARCHIVE} \
-                     -f prebuilt/local/Dockerfile -t espnet/espnet:cpu .
+                     -f prebuilt/local/Dockerfile -t espnet/espnet:cpu . || exit 1
     elif [[ ${ver} =~ ^(9.1|9.2|10.0|10.1)$ ]]; then
-            echo "building ESPnet GPU Image for ${ver}"
-        docker build -f prebuilt/devel/gpu/${ver}/cudnn7/Dockerfile -t espnet/espnet:cuda${ver}-cudnn7 .
+        echo "building ESPnet GPU Image for ${ver}"
+        docker build -f prebuilt/devel/gpu/${ver}/cudnn7/Dockerfile -t espnet/espnet:cuda${ver}-cudnn7 . || exit 1
         docker build --build-arg FROM_TAG=cuda${ver}-cudnn7 --build-arg ESPNET_ARCHIVE=${ESPNET_ARCHIVE} \
-                     -f prebuilt/local/Dockerfile -t espnet/espnet:gpu-cuda${ver}-cudnn7 .
+                     -f prebuilt/local/Dockerfile -t espnet/espnet:gpu-cuda${ver}-cudnn7 . || exit 1
     else
         echo "Parameter invalid: " ${ver}
     fi
@@ -139,17 +122,8 @@
     done
 }
 
-<<<<<<< HEAD
 
 push(){
-=======
-exit 1
-tags="cpu
-      gpu-cuda9.2-cudnn7
-      gpu-cuda10.0-cudnn7"
-
-if [ ${stage} -le 2 ]; then
->>>>>>> 5fa23591
     for tag in ${tags};do
         echo "docker push espnet/espnet:${tag}"
         ( docker push espnet/espnet:${tag} )|| exit 1
