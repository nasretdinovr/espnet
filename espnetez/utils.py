--- conflicted
+++ resolved
@@ -17,13 +17,10 @@
 from espnet2.tasks.st import STTask
 from espnet2.tasks.svs import SVSTask
 from espnet2.tasks.tts import TTSTask
-<<<<<<< HEAD
 from espnet2.tasks.uasr import UASRTask
 
 
 from argparse import Namespace
-=======
->>>>>>> dcd84856
 
 TASK_CLASSES = dict(
     asr=ASRTask,
