#!/usr/bin/env python3
# -*- coding: utf-8 -*-

# Copyright 2019 Shigeki Karita
#  Apache 2.0  (http://www.apache.org/licenses/LICENSE-2.0)

"""Multi-Head Attention layer definition."""

import math

import numpy
import torch
from torch import nn


class MultiHeadedAttention(nn.Module):
    """Multi-Head Attention layer.

    Args:
        n_head (int): The number of heads.
        n_feat (int): The number of features.
        dropout_rate (float): Dropout rate.

    """

    def __init__(self, n_head, n_feat, dropout_rate):
        """Construct an MultiHeadedAttention object."""
        super(MultiHeadedAttention, self).__init__()
        assert n_feat % n_head == 0
        # We assume d_v always equals d_k
        self.d_k = n_feat // n_head
        self.h = n_head
        self.linear_q = nn.Linear(n_feat, n_feat)
        self.linear_k = nn.Linear(n_feat, n_feat)
        self.linear_v = nn.Linear(n_feat, n_feat)
        self.linear_out = nn.Linear(n_feat, n_feat)
        self.attn = None
        self.dropout = nn.Dropout(p=dropout_rate)

    def forward_qkv(self, query, key, value):
        """Transform query, key and value.

        Args:
            query (torch.Tensor): Query tensor (#batch, time1, size).
            key (torch.Tensor): Key tensor (#batch, time2, size).
            value (torch.Tensor): Value tensor (#batch, time2, size).

        Returns:
            torch.Tensor: Transformed query tensor (#batch, n_head, time1, d_k).
            torch.Tensor: Transformed key tensor (#batch, n_head, time2, d_k).
            torch.Tensor: Transformed value tensor (#batch, n_head, time2, d_k).

        """
        n_batch = query.size(0)
        q = self.linear_q(query).view(n_batch, -1, self.h, self.d_k)
        k = self.linear_k(key).view(n_batch, -1, self.h, self.d_k)
        v = self.linear_v(value).view(n_batch, -1, self.h, self.d_k)
        q = q.transpose(1, 2)  # (batch, head, time1, d_k)
        k = k.transpose(1, 2)  # (batch, head, time2, d_k)
        v = v.transpose(1, 2)  # (batch, head, time2, d_k)

<<<<<<< HEAD
        scores = torch.matmul(q, k.transpose(-2, -1)) / math.sqrt(
            self.d_k
        )  # (batch, head, time1, time2)
        if mask is not None:
            mask = mask.unsqueeze(1).eq(0)  # (batch, 1, time1, time2)
=======
        return q, k, v

    def forward_attention(self, value, scores, mask):
        """Compute attention context vector.

        Args:
            value (torch.Tensor): Transformed value (#batch, n_head, time2, d_k).
            scores (torch.Tensor): Attention score (#batch, n_head, time1, time2).
            mask (torch.Tensor): Mask (#batch, 1, time2) or (#batch, time1, time2).

        Returns:
            torch.Tensor: Transformed value (#batch, time1, d_model)
                weighted by the attention score (#batch, time1, time2).

        """
        n_batch = value.size(0)
        if mask is not None:
            mask = mask.unsqueeze(1).eq(0)  # (batch, 1, *, time2)
>>>>>>> 36b62ae4
            min_value = float(
                numpy.finfo(torch.tensor(0, dtype=scores.dtype).numpy().dtype).min
            )
            scores = scores.masked_fill(mask, min_value)
            self.attn = torch.softmax(scores, dim=-1).masked_fill(
                mask, 0.0
            )  # (batch, head, time1, time2)
        else:
            self.attn = torch.softmax(scores, dim=-1)  # (batch, head, time1, time2)

        p_attn = self.dropout(self.attn)
<<<<<<< HEAD
        x = torch.matmul(p_attn, v)  # (batch, head, time1, d_k)
        x = (
            x.transpose(1, 2).contiguous().view(n_batch, -1, self.h * self.d_k)
        )  # (batch, time1, d_model)
        return self.linear_out(x)  # (batch, time1, d_model)
=======
        x = torch.matmul(p_attn, value)  # (batch, head, time1, d_k)
        x = (
            x.transpose(1, 2).contiguous().view(n_batch, -1, self.h * self.d_k)
        )  # (batch, time1, d_model)

        return self.linear_out(x)  # (batch, time1, d_model)

    def forward(self, query, key, value, mask):
        """Compute scaled dot product attention.

        Args:
            query (torch.Tensor): Query tensor (#batch, time1, size).
            key (torch.Tensor): Key tensor (#batch, time2, size).
            value (torch.Tensor): Value tensor (#batch, time2, size).
            mask (torch.Tensor): Mask tensor (#batch, 1, time2) or
                (#batch, time1, time2).

        Returns:
            torch.Tensor: Output tensor (#batch, time1, d_model).

        """
        q, k, v = self.forward_qkv(query, key, value)
        scores = torch.matmul(q, k.transpose(-2, -1)) / math.sqrt(self.d_k)
        return self.forward_attention(v, scores, mask)


class LegacyRelPositionMultiHeadedAttention(MultiHeadedAttention):
    """Multi-Head Attention layer with relative position encoding (old version).

    Details can be found in https://github.com/espnet/espnet/pull/2816.

    Paper: https://arxiv.org/abs/1901.02860

    Args:
        n_head (int): The number of heads.
        n_feat (int): The number of features.
        dropout_rate (float): Dropout rate.
        zero_triu (bool): Whether to zero the upper triangular part of attention matrix.

    """

    def __init__(self, n_head, n_feat, dropout_rate, zero_triu=False):
        """Construct an RelPositionMultiHeadedAttention object."""
        super().__init__(n_head, n_feat, dropout_rate)
        self.zero_triu = zero_triu
        # linear transformation for positional encoding
        self.linear_pos = nn.Linear(n_feat, n_feat, bias=False)
        # these two learnable bias are used in matrix c and matrix d
        # as described in https://arxiv.org/abs/1901.02860 Section 3.3
        self.pos_bias_u = nn.Parameter(torch.Tensor(self.h, self.d_k))
        self.pos_bias_v = nn.Parameter(torch.Tensor(self.h, self.d_k))
        torch.nn.init.xavier_uniform_(self.pos_bias_u)
        torch.nn.init.xavier_uniform_(self.pos_bias_v)

    def rel_shift(self, x):
        """Compute relative positional encoding.

        Args:
            x (torch.Tensor): Input tensor (batch, head, time1, time2).

        Returns:
            torch.Tensor: Output tensor.

        """
        zero_pad = torch.zeros((*x.size()[:3], 1), device=x.device, dtype=x.dtype)
        x_padded = torch.cat([zero_pad, x], dim=-1)

        x_padded = x_padded.view(*x.size()[:2], x.size(3) + 1, x.size(2))
        x = x_padded[:, :, 1:].view_as(x)

        if self.zero_triu:
            ones = torch.ones((x.size(2), x.size(3)))
            x = x * torch.tril(ones, x.size(3) - x.size(2))[None, None, :, :]

        return x

    def forward(self, query, key, value, pos_emb, mask):
        """Compute 'Scaled Dot Product Attention' with rel. positional encoding.

        Args:
            query (torch.Tensor): Query tensor (#batch, time1, size).
            key (torch.Tensor): Key tensor (#batch, time2, size).
            value (torch.Tensor): Value tensor (#batch, time2, size).
            pos_emb (torch.Tensor): Positional embedding tensor (#batch, time1, size).
            mask (torch.Tensor): Mask tensor (#batch, 1, time2) or
                (#batch, time1, time2).

        Returns:
            torch.Tensor: Output tensor (#batch, time1, d_model).

        """
        q, k, v = self.forward_qkv(query, key, value)
        q = q.transpose(1, 2)  # (batch, time1, head, d_k)

        n_batch_pos = pos_emb.size(0)
        p = self.linear_pos(pos_emb).view(n_batch_pos, -1, self.h, self.d_k)
        p = p.transpose(1, 2)  # (batch, head, time1, d_k)

        # (batch, head, time1, d_k)
        q_with_bias_u = (q + self.pos_bias_u).transpose(1, 2)
        # (batch, head, time1, d_k)
        q_with_bias_v = (q + self.pos_bias_v).transpose(1, 2)

        # compute attention score
        # first compute matrix a and matrix c
        # as described in https://arxiv.org/abs/1901.02860 Section 3.3
        # (batch, head, time1, time2)
        matrix_ac = torch.matmul(q_with_bias_u, k.transpose(-2, -1))

        # compute matrix b and matrix d
        # (batch, head, time1, time1)
        matrix_bd = torch.matmul(q_with_bias_v, p.transpose(-2, -1))
        matrix_bd = self.rel_shift(matrix_bd)

        scores = (matrix_ac + matrix_bd) / math.sqrt(
            self.d_k
        )  # (batch, head, time1, time2)

        return self.forward_attention(v, scores, mask)


class RelPositionMultiHeadedAttention(MultiHeadedAttention):
    """Multi-Head Attention layer with relative position encoding (new implementation).

    Details can be found in https://github.com/espnet/espnet/pull/2816.

    Paper: https://arxiv.org/abs/1901.02860

    Args:
        n_head (int): The number of heads.
        n_feat (int): The number of features.
        dropout_rate (float): Dropout rate.
        zero_triu (bool): Whether to zero the upper triangular part of attention matrix.

    """

    def __init__(self, n_head, n_feat, dropout_rate, zero_triu=False):
        """Construct an RelPositionMultiHeadedAttention object."""
        super().__init__(n_head, n_feat, dropout_rate)
        self.zero_triu = zero_triu
        # linear transformation for positional encoding
        self.linear_pos = nn.Linear(n_feat, n_feat, bias=False)
        # these two learnable bias are used in matrix c and matrix d
        # as described in https://arxiv.org/abs/1901.02860 Section 3.3
        self.pos_bias_u = nn.Parameter(torch.Tensor(self.h, self.d_k))
        self.pos_bias_v = nn.Parameter(torch.Tensor(self.h, self.d_k))
        torch.nn.init.xavier_uniform_(self.pos_bias_u)
        torch.nn.init.xavier_uniform_(self.pos_bias_v)

    def rel_shift(self, x):
        """Compute relative positional encoding.

        Args:
            x (torch.Tensor): Input tensor (batch, head, time1, 2*time1-1).
            time1 means the length of query vector.

        Returns:
            torch.Tensor: Output tensor.

        """
        zero_pad = torch.zeros((*x.size()[:3], 1), device=x.device, dtype=x.dtype)
        x_padded = torch.cat([zero_pad, x], dim=-1)

        x_padded = x_padded.view(*x.size()[:2], x.size(3) + 1, x.size(2))
        x = x_padded[:, :, 1:].view_as(x)[
            :, :, :, : x.size(-1) // 2 + 1
        ]  # only keep the positions from 0 to time2

        if self.zero_triu:
            ones = torch.ones((x.size(2), x.size(3)), device=x.device)
            x = x * torch.tril(ones, x.size(3) - x.size(2))[None, None, :, :]

        return x

    def forward(self, query, key, value, pos_emb, mask):
        """Compute 'Scaled Dot Product Attention' with rel. positional encoding.

        Args:
            query (torch.Tensor): Query tensor (#batch, time1, size).
            key (torch.Tensor): Key tensor (#batch, time2, size).
            value (torch.Tensor): Value tensor (#batch, time2, size).
            pos_emb (torch.Tensor): Positional embedding tensor
                (#batch, 2*time1-1, size).
            mask (torch.Tensor): Mask tensor (#batch, 1, time2) or
                (#batch, time1, time2).

        Returns:
            torch.Tensor: Output tensor (#batch, time1, d_model).

        """
        q, k, v = self.forward_qkv(query, key, value)
        q = q.transpose(1, 2)  # (batch, time1, head, d_k)

        n_batch_pos = pos_emb.size(0)
        p = self.linear_pos(pos_emb).view(n_batch_pos, -1, self.h, self.d_k)
        p = p.transpose(1, 2)  # (batch, head, 2*time1-1, d_k)

        # (batch, head, time1, d_k)
        q_with_bias_u = (q + self.pos_bias_u).transpose(1, 2)
        # (batch, head, time1, d_k)
        q_with_bias_v = (q + self.pos_bias_v).transpose(1, 2)

        # compute attention score
        # first compute matrix a and matrix c
        # as described in https://arxiv.org/abs/1901.02860 Section 3.3
        # (batch, head, time1, time2)
        matrix_ac = torch.matmul(q_with_bias_u, k.transpose(-2, -1))

        # compute matrix b and matrix d
        # (batch, head, time1, 2*time1-1)
        matrix_bd = torch.matmul(q_with_bias_v, p.transpose(-2, -1))
        matrix_bd = self.rel_shift(matrix_bd)

        scores = (matrix_ac + matrix_bd) / math.sqrt(
            self.d_k
        )  # (batch, head, time1, time2)

        return self.forward_attention(v, scores, mask)
>>>>>>> 36b62ae4
<|MERGE_RESOLUTION|>--- conflicted
+++ resolved
@@ -59,13 +59,6 @@
         k = k.transpose(1, 2)  # (batch, head, time2, d_k)
         v = v.transpose(1, 2)  # (batch, head, time2, d_k)
 
-<<<<<<< HEAD
-        scores = torch.matmul(q, k.transpose(-2, -1)) / math.sqrt(
-            self.d_k
-        )  # (batch, head, time1, time2)
-        if mask is not None:
-            mask = mask.unsqueeze(1).eq(0)  # (batch, 1, time1, time2)
-=======
         return q, k, v
 
     def forward_attention(self, value, scores, mask):
@@ -84,7 +77,6 @@
         n_batch = value.size(0)
         if mask is not None:
             mask = mask.unsqueeze(1).eq(0)  # (batch, 1, *, time2)
->>>>>>> 36b62ae4
             min_value = float(
                 numpy.finfo(torch.tensor(0, dtype=scores.dtype).numpy().dtype).min
             )
@@ -96,13 +88,6 @@
             self.attn = torch.softmax(scores, dim=-1)  # (batch, head, time1, time2)
 
         p_attn = self.dropout(self.attn)
-<<<<<<< HEAD
-        x = torch.matmul(p_attn, v)  # (batch, head, time1, d_k)
-        x = (
-            x.transpose(1, 2).contiguous().view(n_batch, -1, self.h * self.d_k)
-        )  # (batch, time1, d_model)
-        return self.linear_out(x)  # (batch, time1, d_model)
-=======
         x = torch.matmul(p_attn, value)  # (batch, head, time1, d_k)
         x = (
             x.transpose(1, 2).contiguous().view(n_batch, -1, self.h * self.d_k)
@@ -320,5 +305,4 @@
             self.d_k
         )  # (batch, head, time1, time2)
 
-        return self.forward_attention(v, scores, mask)
->>>>>>> 36b62ae4
+        return self.forward_attention(v, scores, mask)